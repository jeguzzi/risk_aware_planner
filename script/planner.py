#!/usr/bin/env python


import itertools

import numpy as np

import networkx as nx
import rospy
import scipy.misc
import tf2_ros
from dynamic_reconfigure.server import Server
from geometry_msgs.msg import PoseStamped
from matplotlib import pyplot as plt
from path_follower import array_from_msg, pose_in_frame
<<<<<<< HEAD
from traversability_rviz_paths.msg import Path, Paths
=======
from risk_aware_planner.cfg import PlannerConfig
>>>>>>> 3005746b
from sensor_msgs.msg import Image
from shapely.geometry import LineString
from std_msgs.msg import ColorRGBA
from traversability_rviz_paths.msg import Path, Paths


def node(ix, iy, cols):
    return iy * cols + ix


def nodeAtCoordinatates(coords, origin, stride, cols):
    e = stride / np.linalg.norm(stride, axis=1) ** 2
    x, y = np.round(np.dot((coords - origin), e))
    return node(int(x), int(y), cols)


def nccr_origin(g):
    return g.pos[0][:2]


def nccr_stride(g, cols):
    return (g.pos[1] - g.pos[0])[:2], (g.pos[cols] - g.pos[0])[:2]


def clamp(v, _max, top):

    return v if v < _max else top


def nccr_edge(e, max_traversability=0.99):
    x, y, data = e
    return (int(x), int(y), {
        'survival': max(0, -np.log(clamp(data['probability'], max_traversability, 1.0))),
        'distance': data['distance'],
        'p': data['probability']})


def nccr_pos(data, m=3):
    """
    extract node's map pose from original Omar's graph
     rviz_pos: 4.35,4.35,0.0 -> x: 4.35, y:4.35, z=0.0
    """
    return [round(float(t), m) for t in data['rviz_pos'].split(',')]


def nccr_graph(G, min_traversability=0, max_traversability=0.99):
    g = nx.DiGraph()
    g.add_edges_from([nccr_edge(e, max_traversability=max_traversability)
                      for e in G.edges(data=True)
                      if e[2]['probability'] > min_traversability])
    for node, data in g.nodes(data=True):
        data['x'], data['y'], data['z'] = nccr_pos(G.node[str(node)])
    g.pos = {node: np.array([data['x'], data['y'], data['z']])
             for node, data in g.nodes(data=True)}
    return g


def n_grams(l, n):
    z = (itertools.islice(l, i, None) for i in range(n))
    return zip(*z)


def simple_cull(inputPoints, dominates, mtol=1.0):
    paretoPoints = set()
    candidateRowNr = 0
    dominatedPoints = set()
    while True:
        candidateRow = inputPoints[candidateRowNr]
        inputPoints.remove(candidateRow)
        rowNr = 0
        nonDominated = True
        while len(inputPoints) != 0 and rowNr < len(inputPoints):
            row = inputPoints[rowNr]
            if dominates(candidateRow, row, mtol=mtol):
                # If it is worse on all features remove the row from the array
                inputPoints.remove(row)
                dominatedPoints.add(tuple(row))
            elif dominates(row, candidateRow, mtol=mtol):
                nonDominated = False
                dominatedPoints.add(tuple(candidateRow))
                rowNr += 1
            else:
                rowNr += 1

        if nonDominated:
            # add the non-dominated point to the Pareto frontier
            paretoPoints.add(tuple(candidateRow))

        if len(inputPoints) == 0:
            break
    return paretoPoints, dominatedPoints


def dominates(row, candidateRow, mtol=1.0):
    return sum([row[x] <= candidateRow[x] * mtol
                for x in range(1, len(row))]) == (len(row) - 1)


def comb_path(G, k, s, t, key='distance'):
    for _, _, d in G.edges(data=True):
        d['weight'] = (1 - k) * d[key] + k * d['survival']
        if d['weight'] < 0:
            print(k, d[key], d['survival'])
    try:
        ps = list(itertools.islice(
            nx.all_shortest_paths(G, s, t, weight='weight'), 50))
    except Exception as e:
        rospy.error('No path', k, s, t)

    attrss = [[G[x][y] for x, y in n_grams(p, 2)] for p in ps]
    if len(ps) > 1:
        costs = [(i, sum(a['survival'] for a in attrs), sum(a[key] for a in attrs))
                 for i, attrs in enumerate(attrss)]
        pareto_points, _ = simple_cull(costs, dominates, mtol=1.0)
        i, survival, distance = pareto_points.pop()
        p = ps[i]
    else:
        p = ps[0]
        attrs = attrss[0]
        survival = sum(a['survival'] for a in attrs)
        distance = sum(a[key] for a in attrs)
    return p, survival, distance


def _f(g, s, t, k0, k1, r, tol=0.1, key='distance'):
    if k0 not in r:
        p0, s0, d0 = comb_path(g, k0, s, t, key=key)
        r[k0] = (p0, s0, d0, np.exp(-s0))
    else:
        p0, s0, d0, _ = r[k0]
    if k1 not in r:
        p1, s1, d1 = comb_path(g, k1, s, t, key=key)
        r[k1] = (p1, s1, d1, np.exp(-s1))
    else:
        p1, s1, d1, _ = r[k1]
    if s1 and s0 / s1 < (1 + tol) and d0 and d1 / d0 < (1 + tol):
        return
    if np.isclose(s0, s1) or np.isclose(d1, d0):
        return
    a = (d1 - d0) / (s1 - s0)
    k = -a / (1 - a)
    if np.isclose(k, k0) or np.isclose(k, k1):
        return
    _f(g, s, t, k0, k, r, tol=tol)
    _f(g, s, t, k, k1, r, tol=tol)


def approx_pareto_convex_hul(g, s, t, tol=0.1, mtol=1.1):
    try:
        if not nx.has_path(g, s, t):
            return {}
    except nx.NodeNotFound:
        return {}
    # print('has path')
    r = {}
    _f(g, s, t, 0, 1, r, tol=tol)
#     return r
    cs = [(k, d, s) for k, (_, s, d, _) in r.items()]
    # print('f', len(r))
    ncs, dom = simple_cull(cs, dominates, mtol=mtol)
    r1 = {k: r[k] for k, _, _ in ncs}
    rospy.loginfo('%d solutions reduced to %d', len(r), len(r1))
    return r1


def reach(graph, s):
    cols = int(np.sqrt(graph.number_of_nodes()))
    origin = nccr_origin(graph)
    stride = nccr_stride(graph, cols)
    s_node = nodeAtCoordinatates(s, origin, stride, cols)
    su = nx.shortest_path_length(graph, s_node, weight='survival')
    grid = np.array([su.get(node, np.inf)
                     for node in graph.nodes()]).reshape(cols, cols)
    return np.exp(-grid)


def plan(graph, s, t, tol=0.1, mtol=1.1):
    cols = int(np.sqrt(graph.number_of_nodes()))
    origin = nccr_origin(graph)
    stride = nccr_stride(graph, cols)
    s_node = nodeAtCoordinatates(s, origin, stride, cols)
    t_node = nodeAtCoordinatates(t, origin, stride, cols)
    rs = approx_pareto_convex_hul(graph, s_node, t_node, tol=tol, mtol=mtol)
    return rs


def reach_image(rs, elevation):
    rospy.loginfo('rs %s, elevation %s', rs.shape, elevation.shape)
    rs = scipy.misc.imresize(rs, elevation.shape)
    rs = rs
    img = np.stack([elevation, elevation, elevation, rs], axis=2)
    return img


def path(g, sol, tol=0.01):
    nodes = sol[0]
    ps = np.array([g.pos[node] for node in nodes])
    line = LineString(ps)
    line = line.simplify(tol)
    return np.array(line)


def pose(x, y, z=0):
    msg = PoseStamped()
    msg.pose.position.x = x
    msg.pose.position.y = y
    msg.pose.position.z = z
    return msg


def color_from_traversability(f):
    return ColorRGBA(1 - f, f, 0, 1)


class Planner(object):
    """docstring for PathFollower."""

    def __init__(self):

        rospy.init_node("path_follower")

        self.tf_buffer = tf2_ros.Buffer()
        self.tf_listener = tf2_ros.TransformListener(self.tf_buffer)

        path = rospy.get_param('~elevation_path')
        img = (plt.imread(path) * 255).astype(int)
        if len(img.shape) > 2:
            img = img[..., 0]
        self.elevation = img
        graph_path = rospy.get_param("~graph_path")
        max_traversability = rospy.get_param("~max_traversability", 0.99)
        G = nx.read_graphml(graph_path)
        self.graph = nccr_graph(G, max_traversability=max_traversability)
        self.frame_id = rospy.get_param("~frame_id", "map")
        self.mtol = rospy.get_param("~mtol", 1.1)
        self.tol = rospy.get_param("~tol", 0.1)

        self.paths_pub = rospy.Publisher("paths", Paths, queue_size=1, latch=True)
        self.reach_pub = rospy.Publisher("reach", Image, queue_size=1, latch=True)
        rospy.Subscriber("target", PoseStamped, self.has_updated_target)
        rospy.Subscriber("pose", PoseStamped, self.has_updated_pose)

        self.srv = Server(PlannerConfig, self.callback)

        rospy.spin()

    def callback(self, config, level):
        self.tol = config['tol']
        self.mtol = config['mtol']
        return config

    def has_updated_pose(self, msg):
        self.pose = pose_in_frame(self.tf_buffer, msg, self.frame_id)

    def has_updated_target(self, msg):
        target_pose = pose_in_frame(self.tf_buffer, msg, self.frame_id)
        s = array_from_msg(self.pose.pose.position)[:2]
        t = array_from_msg(target_pose.pose.position)[:2]
        rs = reach(self.graph, s)
        sols = plan(self.graph, s, t, mtol=self.mtol)

        paths_msg = Paths()

        # rospy.loginfo('sols %s', sols)

        for _, sol in sols.items():
            m = Path()
            paths_msg.paths.append(m)
            ps = path(self.graph, sol, tol=self.tol).tolist()
            m.path.header.frame_id = self.frame_id
            m.path.poses = [pose(*p) for p in ps]
            t = float(sol[3])
            le = float(sol[2])
            m.color = color_from_traversability(t)
            m.description = ["Traversability: {t:.0f}%".format(t=100 * t),
                             "Length: {le:.1f} m".format(le=le)]

        self.paths_pub.publish(paths_msg)

        image_msg = Image()
        image = reach_image(rs, self.elevation)
        # rospy.loginfo('shape %s', image.shape)
        image_msg.width, image_msg.height, n = image.shape
        image_msg.data = image.flatten().tolist()
        image_msg.encoding = 'rgba8'
        image_msg.step = n * image_msg.width

        self.reach_pub.publish(image_msg)


if __name__ == '__main__':
    Planner()<|MERGE_RESOLUTION|>--- conflicted
+++ resolved
@@ -13,11 +13,7 @@
 from geometry_msgs.msg import PoseStamped
 from matplotlib import pyplot as plt
 from path_follower import array_from_msg, pose_in_frame
-<<<<<<< HEAD
-from traversability_rviz_paths.msg import Path, Paths
-=======
 from risk_aware_planner.cfg import PlannerConfig
->>>>>>> 3005746b
 from sensor_msgs.msg import Image
 from shapely.geometry import LineString
 from std_msgs.msg import ColorRGBA
