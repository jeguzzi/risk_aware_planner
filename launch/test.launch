<launch>

<group ns="sim_p3at">
  <node pkg="traversability_rviz_paths" name="rviz_paths_server" type="rviz_path_server_node.py">
    <param name="offset" value="0.1"/>
    <param name="width" value="0.1"/>
  </node>
  <!-- <node pkg="rosbag" type="play" name='loader' args="$(find rviz_paths)/bag/test.bag -k" /> -->
  <node pkg="risk_aware_planner" name="controller" type="path_follower.py"  output="screen">
    <param name="max_speed" value="0.15"/>
    <param name="max_angular_speed" value="0.5"/>
    <param name="k" value="2"/>
    <param name="min_distance" value="0.1"/>
    <param name="delta" value="0.25"/>
    <param name="rate" value="20"/>
    <param name="tau" value="0.5"/>
  </node>

  <node pkg="risk_aware_planner" name="planner" type="planner.py"  output="screen">
    <param name="elevation_path" value="$(find risk_aware_planner)/data/eth_asl_513.png"/>
<<<<<<< HEAD
    <param name="graph_path" value="$(find risk_aware_planner)/data/t_graph_cnn_eth_asl_513.graphml"/>
    <param name="tol" value="0.15"/>
    <param name="mtol" value="1.25"/>
=======
    <param name="graph_path" value="$(find risk_aware_planner)/data/t_graph_cnn_eth_asl_513_2.graphml"/>
    <param name="tol" value="0.0"/>
    <param name="mtol" value="1.05"/>
>>>>>>> 0cc26a96
    <param name="frame_id" value="map"/>
  </node>

</group>
  <!-- <include file="$(find gazebo_traversability_plugin)/launch/pioneer3at.launch"/> -->

  <node pkg="tf2_ros" type="static_transform_publisher" name="gz2odom" args="0 0 0 0 0 0 gz odom"/>
  <node pkg="tf2_ros" type="static_transform_publisher" name="map2gz" args="0 0 0 -1.5708 0 0 map gz"/>

</launch><|MERGE_RESOLUTION|>--- conflicted
+++ resolved
@@ -18,15 +18,9 @@
 
   <node pkg="risk_aware_planner" name="planner" type="planner.py"  output="screen">
     <param name="elevation_path" value="$(find risk_aware_planner)/data/eth_asl_513.png"/>
-<<<<<<< HEAD
-    <param name="graph_path" value="$(find risk_aware_planner)/data/t_graph_cnn_eth_asl_513.graphml"/>
-    <param name="tol" value="0.15"/>
-    <param name="mtol" value="1.25"/>
-=======
     <param name="graph_path" value="$(find risk_aware_planner)/data/t_graph_cnn_eth_asl_513_2.graphml"/>
-    <param name="tol" value="0.0"/>
-    <param name="mtol" value="1.05"/>
->>>>>>> 0cc26a96
+    <param name="tol" value="0.05"/>
+    <param name="mtol" value="1.2"/>
     <param name="frame_id" value="map"/>
   </node>
 
